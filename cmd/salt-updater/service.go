package main

import (
	"encoding/json"
	"errors"
<<<<<<< HEAD
	"fmt"
	"io"
	"net"
	"net/http"
	"net/url"
	"os"
	"strings"
=======
	"log"
>>>>>>> 648d94d9
	"time"

	saltrequester "github.com/TheCacophonyProject/salt-updater"
	"github.com/godbus/dbus"
	"github.com/godbus/dbus/introspect"
)

const (
	oldDbusName = "org.cacophony.saltupdater"
	oldDbusPath = "/org/cacophony/saltupdater"

	newDbusName = "org.cacophony.salt_helper"
	newDbusPath = "/org/cacophony/salt_helper"
)

type service struct {
	dbusName    string
	saltUpdater *saltUpdater
}

func startService(salt *saltUpdater) error {
	log.Println("Starting dbus service.")
	conn, err := dbus.SystemBus()
	if err != nil {
		return err
	}

	replyOld, err := conn.RequestName(oldDbusName, dbus.NameFlagDoNotQueue)
	if err != nil {
		return err
	}
	if replyOld != dbus.RequestNameReplyPrimaryOwner {
		return errors.New("old dbus name already taken")
	}

	replyNew, err := conn.RequestName(newDbusName, dbus.NameFlagDoNotQueue)
	if err != nil {
		return err
	}
	if replyNew != dbus.RequestNameReplyPrimaryOwner {
		return errors.New("new dbus name already taken")
	}

	oldService := &service{
		dbusName:    oldDbusName,
		saltUpdater: salt,
	}

	newService := &service{
		dbusName:    newDbusName,
		saltUpdater: salt,
	}

	// Migrating to a new dbus path/name, so for now will support both
	// Export service on the old dbus path/name
	conn.Export(oldService, oldDbusPath, oldDbusName)
	conn.Export(genIntrospectable(oldService, oldDbusName), oldDbusPath, "org.freedesktop.DBus.Introspectable")

	// Export service on the new dbus path/name
	conn.Export(newService, newDbusPath, newDbusName)
	conn.Export(genIntrospectable(newService, newDbusName), newDbusPath, "org.freedesktop.DBus.Introspectable")

	return nil
}

func genIntrospectable(v interface{}, dbusName string) introspect.Introspectable {
	node := &introspect.Node{
		Interfaces: []introspect.Interface{{
			Name:    dbusName,
			Methods: introspect.Methods(v),
		}},
	}
	return introspect.NewIntrospectable(node)
}

func (s *service) CheckIfUsingOldDbus() {
	if s.dbusName == oldDbusName {
		log.Printf("Using old dbus name '%s', please use the new dbus name '%s'", oldDbusName, newDbusName)
	}
}

// IsRunning will return true if a salt update is currently running
func (s service) IsRunning() (bool, *dbus.Error) {
	s.CheckIfUsingOldDbus()
	return s.saltUpdater.state.RunningUpdate, nil
}

func (s service) RunUpdate() *dbus.Error {
<<<<<<< HEAD
	s.CheckIfUsingOldDbus()

	updateAvailable, updateTime, err := UpdateExists()
=======
	updateAvailable, updateTime, err := saltrequester.UpdateExists()
>>>>>>> 648d94d9
	if err != nil {
		log.Printf("Error checking if update exists %v will run salt state", err)
	}
	//if we have an error lets just run salt update
	if err == nil && !updateAvailable {
		s.saltUpdater.state.UpdateProgressPercentage = 100
		s.saltUpdater.state.UpdateProgressStr = "No update available"
		log.Println("No update available")
		return nil
	}

	go s.saltUpdater.runUpdate(updateTime)
	return nil
}

func (s service) ForceUpdate() *dbus.Error {
	s.CheckIfUsingOldDbus()
	go s.saltUpdater.runUpdate(time.Now())
	return nil
}

// RunPing will send a test ping to the salt server
func (s service) RunPing() *dbus.Error {
	s.CheckIfUsingOldDbus()
	s.saltUpdater.runSaltCall([]string{"test.ping"}, false, time.Now())
	return nil
}

func (s service) RunPingSync() ([]byte, *dbus.Error) {
	s.CheckIfUsingOldDbus()
	state, err := s.saltUpdater.runSaltCallSync([]string{"test.ping"}, false, time.Now())
	if err != nil {
		return nil, makeDbusError("RunPingSync", s.dbusName, err)
	}
	saltJSON, err := json.Marshal(state)
	if err != nil {
		return nil, makeDbusError("RunPingSync", s.dbusName, err)
	}
	return saltJSON, nil
}

// State will get the current state of the salt update
func (s service) State() ([]byte, *dbus.Error) {
	s.CheckIfUsingOldDbus()
	saltJSON, err := json.Marshal(s.saltUpdater.state)
	if err != nil {
		return nil, makeDbusError("State", s.dbusName, err)
	}
	return saltJSON, nil
}

func (s service) SetAutoUpdate(autoUpdate bool) *dbus.Error {
	s.CheckIfUsingOldDbus()
	err := setAutoUpdate(autoUpdate)

	if err != nil {
		return makeDbusError("SetAutoUpdate", s.dbusName, err)
	}
	return nil
}

func (s service) IsAutoUpdateOn() (bool, *dbus.Error) {
	s.CheckIfUsingOldDbus()
	autoUpdate, err := isAutoUpdateOn()
	if err != nil {
		return false, makeDbusError("IsAutoUpdateOn", s.dbusName, err)
	}
	return autoUpdate, nil
}

func makeDbusError(name, dbusName string, err error) *dbus.Error {
	return &dbus.Error{
		Name: dbusName + "." + name,
		Body: []interface{}{err.Error()},
	}
}<|MERGE_RESOLUTION|>--- conflicted
+++ resolved
@@ -3,17 +3,6 @@
 import (
 	"encoding/json"
 	"errors"
-<<<<<<< HEAD
-	"fmt"
-	"io"
-	"net"
-	"net/http"
-	"net/url"
-	"os"
-	"strings"
-=======
-	"log"
->>>>>>> 648d94d9
 	"time"
 
 	saltrequester "github.com/TheCacophonyProject/salt-updater"
@@ -102,13 +91,9 @@
 }
 
 func (s service) RunUpdate() *dbus.Error {
-<<<<<<< HEAD
 	s.CheckIfUsingOldDbus()
 
-	updateAvailable, updateTime, err := UpdateExists()
-=======
 	updateAvailable, updateTime, err := saltrequester.UpdateExists()
->>>>>>> 648d94d9
 	if err != nil {
 		log.Printf("Error checking if update exists %v will run salt state", err)
 	}
